--- conflicted
+++ resolved
@@ -38,9 +38,8 @@
     pub fdresolv: Option<Arc<crate::file::FdResolver>>,
 }
 
-<<<<<<< HEAD
 type TaskRegistry = HashMap<uuid::Uuid, tokio::task::JoinHandle<()>>;
-=======
+
 impl State {
     pub fn emit_event(&self, event: crate::Event) {
         self.event_tx
@@ -48,7 +47,6 @@
             .expect("Failed to emit Event");
     }
 }
->>>>>>> b5419b71
 
 pub struct Service {
     pub(super) state: Arc<State>,
