--- conflicted
+++ resolved
@@ -127,57 +127,7 @@
     ) -> Result<Self, Error> {
         let path = path.into();
 
-<<<<<<< HEAD
-=======
-    fn insert(&mut self, child: File) -> Result<(), Error> {
-        let lhs = self.path();
-        let rhs = child.path();
-
-        if !rhs.starts_with(lhs) {
-            return Err(Error::BadPath);
-        }
-
-        let path: Box<Path> = rhs
-            .components()
-            .take(lhs.components().count() + 1)
-            .map(|c| Into::<Box<Path>>::into(AsRef::<Path>::as_ref(&c)))
-            .reduce(|lhs, p| lhs.join(p).into())
-            .ok_or(Error::BadPath)?;
-
-        let filename = PathBuf::from(&path.file_name().ok_or(Error::BadPath)?).into_boxed_path();
-        let children = self.children_inner_mut().expect("Expected directory");
-
-        // We‘re inserting a parent
-        if child.path() != &*path {
-            children
-                .entry(Hidden(filename))
-                .or_insert_with(|| Self::new_dir(path))
-                .insert(child)?;
-        } else {
-            children.insert(
-                Hidden(filename),
-                Self {
-                    path: Hidden(path),
-                    ..child
-                },
-            );
-        }
-
-        Ok(())
-    }
-
-    fn new_dir(path: Box<Path>) -> Self {
-        Self {
-            path: Hidden(path),
-            kind: FileKind::Dir {
-                children: HashMap::new(),
-            },
-        }
-    }
-
-    pub fn from_path(path: &Path, fd: Option<i32>, config: &DropConfig) -> Result<Self, Error> {
         #[allow(unused_variables)]
->>>>>>> 868c6666
         if let Some(fd) = fd {
             #[cfg(target_os = "windows")]
             return Err(Error::InvalidArgument);
