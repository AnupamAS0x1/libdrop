--- conflicted
+++ resolved
@@ -1,15 +1,16 @@
-<<<<<<< HEAD
 ### v5.0.0
 ### **Broken Records**
 ---
 * Persist transfers across libdrop shutdowns. Automatically restart the transfer as soon as the connection can be established.
-=======
+
+---
+<br>
+
 ### v4.1.0
 ### **UNRELEASED**
 ---
 * Add IPv6 support
 * Add file rejections via `norddrop_reject_file()`
->>>>>>> 977f5a79
 
 ---
 <br>
