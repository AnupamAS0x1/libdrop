pub mod types;
mod version;

use std::{
    ffi::{CStr, CString},
    panic,
    sync::{Mutex, Once},
};

use libc::c_char;
use slog::{error, o, warn, Drain, Logger};

use self::types::{
    norddrop_event_cb, norddrop_log_level, norddrop_logger_cb, norddrop_pubkey_cb, norddrop_result,
};
use crate::{
    device::{NordDropFFI, Result as DevResult},
    ffi::types::PanicError,
};

/// Cehck if res is ok, else return early by converting Error into
/// norddrop_result
macro_rules! ffi_try {
    ($expr:expr $(,)?) => {
        match $expr {
            Ok(v) => v,
            Err(e) => return Into::<norddrop_result>::into(e),
        }
    };
}

/// cbindgen:ignore
static PANIC_HOOK: Once = Once::new();

extern "C" {
    fn fortify_source();
}

#[allow(non_camel_case_types)]
pub struct norddrop(Mutex<NordDropFFI>);

/// Initialize a new transfer with the provided peer and descriptors
///
/// # Arguments
///
/// * `dev` - A pointer to the instance.
/// * `peer` - Peer address.
/// * `descriptors` - JSON descriptors.
///
/// # Returns
///
/// A String containing the transfer ID.
///
/// # Descriptors format
///
/// Descriptors are provided as an array of JSON objects, with each object
/// containing a "path" and optionally a file descriptor "fd":
///
/// ```json
/// [
///   {
///     "path": "/path/to/file",
///   },
///   {
///     "path": "/path/to/dir",
///   }
/// ]
/// ```
///
/// # On Android, due to limitations, we must also accept a file descriptor
///
/// ```json
/// [
///   {
///    "path": "/path/to/file",
///    "fd": 1234
///   }
/// ]
/// ```
#[no_mangle]
pub extern "C" fn norddrop_new_transfer(
    dev: &norddrop,
    peer: *const c_char,
    descriptors: *const c_char,
) -> *mut c_char {
    let res = panic::catch_unwind(|| {
        let mut dev = dev.0.lock().expect("lock instance");

        if peer.is_null() {
            return Err(norddrop_result::NORDDROP_RES_INVALID_STRING);
        }

        let peer = unsafe { CStr::from_ptr(peer) }.to_str()?;

        if descriptors.is_null() {
            return Err(norddrop_result::NORDDROP_RES_INVALID_STRING);
        }

        let descriptors = unsafe { CStr::from_ptr(descriptors) }.to_str()?;

        let xfid = dev.new_transfer(peer, descriptors)?;

        Ok(xfid.to_string().into_bytes())
    });

    // catch_unwind catches panics as errors and everything else goes to Ok
    match res {
        Ok(Ok(xfid)) => new_unmanaged_str(&xfid),
        _ => std::ptr::null_mut(),
    }
}

/// Destroy the libdrop instance.
///
/// # Arguments
///
/// * `dev` - Pointer to the instance.
///
/// # Safety
/// This function creates a box with instance pointer and immediately drops it.
#[no_mangle]
pub unsafe extern "C" fn norddrop_destroy(dev: *mut norddrop) {
    if !dev.is_null() {
        let _ = Box::from_raw(dev);
    }
}

/// # Download a file from the peer
///
/// # Arguments
///
/// * `dev` - Pointer to the instance
/// * `xfid` - Transfer ID
/// * `fid` - File ID
/// * `dst` - Destination path
#[no_mangle]
pub extern "C" fn norddrop_download(
    dev: &norddrop,
    xfid: *const c_char,
    fid: *const c_char,
    dst: *const c_char,
) -> norddrop_result {
    let result = panic::catch_unwind(move || {
        let mut dev = ffi_try!(dev
            .0
            .lock()
            .map_err(|_| norddrop_result::NORDDROP_RES_ERROR));

        let str_xfid = {
            if xfid.is_null() {
                return norddrop_result::NORDDROP_RES_INVALID_STRING;
            }
            let cstr_xfid = unsafe { CStr::from_ptr(xfid) };
            ffi_try!(cstr_xfid.to_str())
        };

        let str_fid = {
            if fid.is_null() {
                return norddrop_result::NORDDROP_RES_INVALID_STRING;
            }
            let cstr_fid = unsafe { CStr::from_ptr(fid) };
            ffi_try!(cstr_fid.to_str())
        };

        let str_dst = {
            if dst.is_null() {
                return norddrop_result::NORDDROP_RES_INVALID_STRING;
            }
            let cstr_dst = unsafe { CStr::from_ptr(dst) };
            ffi_try!(cstr_dst.to_str())
        };

        dev.download(
            ffi_try!(str_xfid
                .to_string()
                .parse()
                .map_err(|_| norddrop_result::NORDDROP_RES_BAD_INPUT)),
            ffi_try!(str_fid
                .to_string()
                .parse()
                .map_err(|_| norddrop_result::NORDDROP_RES_BAD_INPUT)),
            str_dst.to_string(),
        )
        .norddrop_log_result(&dev.logger, "norddrop_download")
    });

    result.unwrap_or(norddrop_result::NORDDROP_RES_ERROR)
}

/// # Cancel a transfer from either side
///
/// # Arguments
///
/// * `dev`: Pointer to the instance
/// * `xfid`: Transfer ID
#[no_mangle]
pub extern "C" fn norddrop_cancel_transfer(dev: &norddrop, xfid: *const c_char) -> norddrop_result {
    let result = panic::catch_unwind(move || {
        let str_xfid = {
            if xfid.is_null() {
                return norddrop_result::NORDDROP_RES_INVALID_STRING;
            }
            let cstr_xfid = unsafe { CStr::from_ptr(xfid) };
            ffi_try!(cstr_xfid.to_str())
        };

        let mut dev = ffi_try!(dev
            .0
            .lock()
            .map_err(|_| norddrop_result::NORDDROP_RES_ERROR));

        dev.cancel_transfer(ffi_try!(str_xfid
            .to_string()
            .parse()
            .map_err(|_| norddrop_result::NORDDROP_RES_BAD_INPUT)))
            .norddrop_log_result(
                &dev.logger,
                &format!("norddrop_cancel_transfer, xfid: {xfid:?}"),
            )
    });

    result.unwrap_or(norddrop_result::NORDDROP_RES_ERROR)
}

/// # Cancel a file from either side
///
/// # Arguments
///
/// * `dev`: Pointer to the instance
/// * `xfid`: Transfer ID
/// * `fid`: File ID
#[no_mangle]
pub extern "C" fn norddrop_cancel_file(
    dev: &norddrop,
    xfid: *const c_char,
    fid: *const c_char,
) -> norddrop_result {
    let result = panic::catch_unwind(move || {
        let str_xfid = {
            if xfid.is_null() {
                return norddrop_result::NORDDROP_RES_INVALID_STRING;
            }
            let cstr_xfid = unsafe { CStr::from_ptr(xfid) };
            ffi_try!(cstr_xfid.to_str())
        };

        let str_fid = {
            if fid.is_null() {
                return norddrop_result::NORDDROP_RES_INVALID_STRING;
            }

            let cstr_fid = unsafe { CStr::from_ptr(fid) };
            ffi_try!(cstr_fid.to_str())
        };

        let mut dev = ffi_try!(dev
            .0
            .lock()
            .map_err(|_| norddrop_result::NORDDROP_RES_ERROR));

        dev.cancel_file(
            ffi_try!(str_xfid
                .to_string()
                .parse()
                .map_err(|_| norddrop_result::NORDDROP_RES_BAD_INPUT)),
            ffi_try!(str_fid
                .parse()
                .map_err(|_| norddrop_result::NORDDROP_RES_BAD_INPUT)),
        );

        norddrop_result::NORDDROP_RES_OK
    });

    result.unwrap_or(norddrop_result::NORDDROP_RES_ERROR)
}

<<<<<<< HEAD
/// Start libdrop
=======
/// @brief  Reject a file from either side
///
/// @param dev   Pointer to the instance
/// @param xfid  Transfer ID
/// @param fid   File ID
/// @return enum norddrop_result   Result of the operation
#[no_mangle]
pub unsafe extern "C" fn norddrop_reject_file(
    dev: &norddrop,
    xfid: *const c_char,
    fid: *const c_char,
) -> norddrop_result {
    let result = panic::catch_unwind(|| {
        let xfid = {
            if xfid.is_null() {
                return Err(norddrop_result::NORDDROP_RES_INVALID_STRING);
            }

            CStr::from_ptr(xfid)
                .to_str()?
                .parse()
                .map_err(|_| norddrop_result::NORDDROP_RES_BAD_INPUT)?
        };

        let fid = {
            if fid.is_null() {
                return Err(norddrop_result::NORDDROP_RES_INVALID_STRING);
            }

            CStr::from_ptr(fid).to_str()?.to_owned()
        };

        let dev = dev
            .0
            .lock()
            .map_err(|_| norddrop_result::NORDDROP_RES_ERROR)?;

        dev.reject_file(xfid, fid)?;

        Ok(())
    });

    match result {
        Ok(Ok(())) => norddrop_result::NORDDROP_RES_OK,
        Ok(Err(err)) => err,
        Err(_) => norddrop_result::NORDDROP_RES_ERROR,
    }
}

/// @brief   Start libdrop
>>>>>>> 977f5a79
///
/// # Arguments
///
/// * `dev` - Pointer to the instance
/// * `listen_addr` - Address to listen on
/// * `config` - JSON configuration
///
/// # Configuration Parameters
///
/// * `dir_depth_limit` - if the tree contains more levels then the error is
/// returned.
///
/// * `transfer_file_limit` - when aggregating files from the path, if this
/// limit is reached, an error is returned.
///
/// * `req_connection_timeout_ms` - timeout value used in connecting to the
///   peer.
/// The formula for retrying is: starting from 0.2 seconds we double it
/// each time until we cap at req_connection_timeout_ms / 10. This is useful
/// when the peer is not responding at all.
///
/// * `transfer_idle_lifetime_ms` - this timeout plays a role in an already
/// established transfer as sometimes one peer might go offline with no notice.
/// This timeout controls the amount of time we will wait for any action from
/// the peer and after that, we will fail the transfer.
///
/// * `moose_event_path` - moose database path.
///
/// * `storage_path` - storage path for persistence engine.
#[no_mangle]
pub extern "C" fn norddrop_start(
    dev: &norddrop,
    listen_addr: *const c_char,
    config: *const c_char,
) -> norddrop_result {
    let result = panic::catch_unwind(move || {
        let addr = {
            if listen_addr.is_null() {
                return norddrop_result::NORDDROP_RES_INVALID_STRING;
            }

            ffi_try!(unsafe { CStr::from_ptr(listen_addr) }.to_str())
        };

        let config = {
            if config.is_null() {
                return norddrop_result::NORDDROP_RES_INVALID_STRING;
            }

            ffi_try!(unsafe { CStr::from_ptr(config) }.to_str())
        };

        let mut dev = ffi_try!(dev
            .0
            .lock()
            .map_err(|_| norddrop_result::NORDDROP_RES_ERROR));

        dev.start(addr, config)
            .norddrop_log_result(&dev.logger, "norddrop_start")
    });

    result.unwrap_or(norddrop_result::NORDDROP_RES_ERROR)
}

/// Stop norddrop instance
///
/// # Arguments
///
/// * `dev` - Pointer to the instance
#[no_mangle]
pub extern "C" fn norddrop_stop(dev: &norddrop) -> norddrop_result {
    let result = panic::catch_unwind(move || {
        let mut dev = match dev.0.lock() {
            Ok(inst) => inst,
            Err(poisoned) => poisoned.into_inner(),
        };

        dev.stop().norddrop_log_result(&dev.logger, "norddrop_stop")
    });

    result.unwrap_or(norddrop_result::NORDDROP_RES_ERROR)
}

/// Purge transfers from the database
///
/// # Arguments
///
/// * `dev` - Pointer to the instance
/// * `txids` - JSON array of transfer IDs
#[no_mangle]
pub extern "C" fn norddrop_purge_transfers(
    dev: &norddrop,
    txids: *const c_char,
) -> norddrop_result {
    let result = panic::catch_unwind(move || {
        let mut dev = match dev.0.lock() {
            Ok(inst) => inst,
            Err(poisoned) => poisoned.into_inner(),
        };

        let txids = {
            if txids.is_null() {
                return norddrop_result::NORDDROP_RES_INVALID_STRING;
            }

            ffi_try!(unsafe { CStr::from_ptr(txids) }.to_str())
        };

        dev.purge_transfers(txids)
            .norddrop_log_result(&dev.logger, "norddrop_purge_transfers")
    });

    result.unwrap_or(norddrop_result::NORDDROP_RES_ERROR)
}

/// Purge transfers from the database until the given timestamp
///
///  # Arguments
///
/// * `dev` - Pointer to the instance
/// * `until_timestamp` - Unix timestamp in seconds
#[no_mangle]
pub extern "C" fn norddrop_purge_transfers_until(
    dev: &norddrop,
    until_timestamp: std::ffi::c_longlong,
) -> norddrop_result {
    let result = panic::catch_unwind(move || {
        let mut dev = match dev.0.lock() {
            Ok(inst) => inst,
            Err(poisoned) => poisoned.into_inner(),
        };

        dev.purge_transfers_until(until_timestamp)
            .norddrop_log_result(&dev.logger, "norddrop_purge_transfers_until")
    });

    result.unwrap_or(norddrop_result::NORDDROP_RES_ERROR)
}

/// Get transfers from the database
///
/// # Arguments
///
/// * `dev` - Pointer to the instance
/// * `since_timestamp` - Timestamp in seconds
///
/// # Returns
///
/// JSON formatted transfers
///
/// # JSON example from the sender side
///  ```json
/// {
///      "id": "b49fc2f8-ce2d-41ac-a081-96a4d760899e",
///      "peer_id": "192.168.0.0",
///      "created_at": 1686651025988,
///      "states": [
///          {
///              "created_at": 1686651026008,
///              "state": "cancel",
///              "by_peer": true
///          }
///      ],
///      "type": "outgoing",
///      "paths": [
///          {
///              "transfer_id": "b49fc2f8-ce2d-41ac-a081-96a4d760899e",
///              "base_path": "/home/user/Pictures",
///              "relative_path": "doggo.jpg",
///              "file_id": "Unu_l4PVyu15-RsdVL9IOQvaKQdqcqUy7F9EpvP-CrY",
///              "bytes": 29852,
///              "created_at": 1686651025988,
///              "states": [
///                  {
///                      "created_at": 1686651025991,
///                      "state": "pending"
///                  },
///                  {
///                      "created_at": 1686651025997,
///                      "state": "started",
///                      "bytes_sent": 0
///                  },
///                  {
///                      "created_at": 1686651026002,
///                      "state": "completed"
///                  }
///              ]
///          }
///      ]
///  }
/// ```
/// 
/// # JSON example from the receiver side
/// ```json
/// {
///     "id": "b49fc2f8-ce2d-41ac-a081-96a4d760899e",
///     "peer_id": "172.17.0.1",
///     "created_at": 1686651025988,
///     "states": [
///         {
///             "created_at": 1686651026007,
///             "state": "cancel",
///             "by_peer": false
///         }
///     ],
///     "type": "outgoing",
///     "paths": [
///         {
///             "transfer_id": "b49fc2f8-ce2d-41ac-a081-96a4d760899e",
///             "relative_path": "doggo.jpg",
///             "file_id": "Unu_l4PVyu15-RsdVL9IOQvaKQdqcqUy7F9EpvP-CrY",
///             "bytes": 29852,
///             "created_at": 1686651025988,
///             "states": [
///                 {
///                     "created_at": 1686651025992,
///                     "state": "pending"
///                 },
///                 {
///                     "created_at": 1686651026000,
///                     "state": "started",
///                     "base_dir": "/root",
///                     "bytes_received": 0
///                 },
///                 {
///                     "created_at": 1686651026003,
///                     "state": "completed",
///                     "final_path": "/root/doggo.jpg"
///                 }
///             ]
///         }
///     ]
/// }
/// ```
#[no_mangle]
pub extern "C" fn norddrop_get_transfers_since(
    dev: &norddrop,
    since_timestamp: std::ffi::c_longlong,
) -> *mut c_char {
    let res = panic::catch_unwind(move || {
        let mut dev = match dev.0.lock() {
            Ok(inst) => inst,
            Err(poisoned) => poisoned.into_inner(),
        };

        let transfers = dev.transfers_since(since_timestamp)?;

        Ok::<Vec<u8>, norddrop_result>(transfers.into_bytes())
    });

    match res {
        Ok(Ok(transfers)) => new_unmanaged_str(&transfers),
        _ => std::ptr::null_mut(),
    }
}

/// Create a new instance of norddrop. This is a required step to work
/// with API further
///
/// # Arguments
///
/// * `dev` - Pointer to the pointer to the instance. The pointer will be
///   allocated by the function and should be freed by the caller using
///   norddrop_destroy()
/// * `event_cb` - Event callback
/// * `log_level` - Log level
/// * `logger_cb` - Logger callback
/// * `pubkey_cb` - Fetch peer public key callback. It is used to request
/// the app to provide the peer’s public key or the node itself. The callback
/// provides two parameters, `const char *ip` which is a string
/// representation of the peer’s IP address, and `char *pubkey` which is
/// preallocated buffer of size 32 into which the app should write the public
/// key as bytes. The app returns the status of the callback call, 0 on
/// success and a non-zero value to indicate that the key could not be
/// provided. Note that it’s not BASE64, it must be decoded if it is beforehand.
/// * `privkey` - 32bytes private key. Note that it’s not BASE64, it must
/// be decoded if it is beforehand.
#[no_mangle]
pub extern "C" fn norddrop_new(
    dev: *mut *mut norddrop,
    event_cb: norddrop_event_cb,
    log_level: norddrop_log_level,
    logger_cb: norddrop_logger_cb,
    pubkey_cb: norddrop_pubkey_cb,
    privkey: *const c_char,
) -> norddrop_result {
    unsafe {
        fortify_source();
    }

    let logger = Logger::root(logger_cb.filter_level(log_level.into()).fuse(), o!());

    PANIC_HOOK.call_once(|| {
        let logger = logger.clone();

        panic::set_hook(Box::new(move |info: &panic::PanicInfo| {
            error!(logger, "{}", info);

            let res = CString::new(
                serde_json::to_string(&PanicError::from(info))
                    .unwrap_or_else(|_| String::from("event_to_json error")),
            );

            match res {
                Ok(s) => unsafe {
                    let callback = event_cb.callback();
                    let callback_data = event_cb.callback_data();

                    (callback)(callback_data, s.as_ptr())
                },
                Err(e) => warn!(logger, "Failed to create CString: {}", e),
            }
        }));
    });

    let result = panic::catch_unwind(move || {
        if privkey.is_null() {
            return norddrop_result::NORDDROP_RES_INVALID_PRIVKEY;
        }
        let mut privkey_bytes = [0u8; drop_auth::SECRET_KEY_LENGTH];
        unsafe {
            privkey_bytes
                .as_mut_ptr()
                .copy_from_nonoverlapping(privkey as *const _, drop_auth::SECRET_KEY_LENGTH);
        }
        let privkey = drop_auth::SecretKey::from(privkey_bytes);

        let drive = ffi_try!(NordDropFFI::new(event_cb, pubkey_cb, privkey, logger));
        unsafe { *dev = Box::into_raw(Box::new(norddrop(Mutex::new(drive)))) };

        norddrop_result::NORDDROP_RES_OK
    });

    result.unwrap_or(norddrop_result::NORDDROP_RES_ERROR)
}

impl slog::Drain for norddrop_logger_cb {
    type Ok = ();
    type Err = ();

    fn log(&self, record: &slog::Record, _: &slog::OwnedKVList) -> Result<Self::Ok, Self::Err> {
        if !self.is_enabled(record.level()) {
            return Ok(());
        }

        let file = record.location().file;
        let line = record.location().line;

        let msg = format!("{file}:{line} {}", record.msg());
        if let Ok(cstr) = CString::new(msg) {
            unsafe { (self.cb)(self.ctx, record.level().into(), cstr.as_ptr()) };
        }

        Ok(())
    }
}

trait FFILog {
    fn norddrop_log_result(self, logger: &Logger, caller: &str) -> norddrop_result;
}

impl FFILog for DevResult {
    fn norddrop_log_result(self, logger: &Logger, caller: &str) -> norddrop_result {
        let res = norddrop_result::from(self);
        match res {
            norddrop_result::NORDDROP_RES_OK => {}
            _ => error!(logger, "{:?}: {res:?}", caller),
        };
        res
    }
}

fn new_unmanaged_str(bytes: &[u8]) -> *mut c_char {
    let ptr = unsafe { libc::calloc(bytes.len() + 1, std::mem::size_of::<c_char>()) };
    if ptr.is_null() {
        return std::ptr::null_mut();
    };

    unsafe { ptr.copy_from_nonoverlapping(bytes.as_ptr() as *const _, bytes.len()) };

    ptr as *mut c_char
}<|MERGE_RESOLUTION|>--- conflicted
+++ resolved
@@ -274,15 +274,13 @@
     result.unwrap_or(norddrop_result::NORDDROP_RES_ERROR)
 }
 
-<<<<<<< HEAD
-/// Start libdrop
-=======
-/// @brief  Reject a file from either side
-///
-/// @param dev   Pointer to the instance
-/// @param xfid  Transfer ID
-/// @param fid   File ID
-/// @return enum norddrop_result   Result of the operation
+/// Reject a file from either side
+///
+/// # Arguments
+///
+/// * `dev`: Pointer to the instance
+/// * `xfid`: Transfer ID
+/// * `fid`: File ID
 #[no_mangle]
 pub unsafe extern "C" fn norddrop_reject_file(
     dev: &norddrop,
@@ -326,8 +324,7 @@
     }
 }
 
-/// @brief   Start libdrop
->>>>>>> 977f5a79
+/// Start libdrop
 ///
 /// # Arguments
 ///
